#!/usr/bin/env python3
"""
stock_forecast_with_sentiment.py

CLI app to fetch historical stock data, produce a 12‑month Holt–Winters forecast,
fetch top 5 news headlines for each ticker, analyze sentiment, adjust the forecast based
on sentiment, and save plots + news JSON to disk.
"""
import argparse
import os
import sys
import json
import time
from datetime import datetime
from typing import Tuple, List, Dict, Any

import yfinance as yf
import pandas as pd
from statsmodels.tsa.holtwinters import ExponentialSmoothing
import matplotlib.pyplot as plt
from newsapi import NewsApiClient
from vaderSentiment.vaderSentiment import SentimentIntensityAnalyzer


def ticker_to_company_name(ticker: str) -> str:
    """
    Convert stock ticker to company name for better news search results.
    Returns company name if mapping exists, otherwise returns the original ticker.
    """
    ticker_mapping = {
        'AAPL': 'Apple',
        'MSFT': 'Microsoft',
        'GOOGL': 'Google',
        'GOOG': 'Google',
        'AMZN': 'Amazon',
        'TSLA': 'Tesla',
        'META': 'Meta',
        'NVDA': 'NVIDIA',
        'NFLX': 'Netflix',
        'BA': 'Boeing',
        'JPM': 'JPMorgan',
        'JNJ': 'Johnson & Johnson',
        'V': 'Visa',
        'PG': 'Procter & Gamble',
        'UNH': 'UnitedHealth',
        'HD': 'Home Depot',
        'MA': 'Mastercard',
        'PFE': 'Pfizer',
        'DIS': 'Disney',
        'VZ': 'Verizon',
        'ADBE': 'Adobe',
        'NFLX': 'Netflix',
        'KO': 'Coca-Cola',
        'PEP': 'PepsiCo',
        'T': 'AT&T',
        'CVX': 'Chevron',
        'WMT': 'Walmart',
        'XOM': 'ExxonMobil',
        'INTC': 'Intel',
        'IBM': 'IBM',
        'ORCL': 'Oracle',
        'CSCO': 'Cisco',
        'CRM': 'Salesforce',
        'AVGO': 'Broadcom',
        'GME': 'GameStop',
        'AMC': 'AMC Entertainment',
        'BB': 'BlackBerry',
        'NOK': 'Nokia',
        'PLTR': 'Palantir',
        'RBLX': 'Roblox'
    }
    return ticker_mapping.get(ticker.upper(), ticker)


def create_date_specific_output_dir(base_dir: str) -> str:
    """
    Create a date-specific subdirectory within the base output directory.
    Returns the path to the date-specific directory.
    """
    current_date = datetime.now().strftime('%Y-%m-%d')
    date_dir = os.path.join(base_dir, current_date)
    os.makedirs(date_dir, exist_ok=True)
    return date_dir


def fetch_ticker_news_with_retry(newsapi: NewsApiClient,
                                sentiment_analyzer: SentimentIntensityAnalyzer,
                                ticker: str,
                                start_date: str = None,
                                end_date: str = None,
                                page_size: int = 5,
                                max_retries: int = 3,
                                timeout: int = 10) -> Tuple[List[Dict[str, Any]], float]:
    """
    Fetch top `page_size` headlines mentioning the ticker with retry logic and timeout handling.
    Includes exponential backoff for failed requests.
    
    :param start_date: Start date for news search in YYYY-MM-DD format (optional)
    :param end_date: End date for news search in YYYY-MM-DD format (optional)
    """
    # Convert ticker to company name for better news search results
    company_name = ticker_to_company_name(ticker)
    search_term = company_name if company_name != ticker else ticker
    
    for attempt in range(max_retries):
        try:
            print(f"Fetching news for {ticker} (searching for '{search_term}') (attempt {attempt + 1}/{max_retries})...")
            
            # Note: newsapi-python doesn't directly support timeout, but we can add a delay
            # to simulate rate limiting and reduce the chance of timeouts
            if attempt > 0:
                wait_time = 2 ** attempt  # Exponential backoff: 2, 4, 8 seconds
                print(f"Waiting {wait_time} seconds before retry...")
                time.sleep(wait_time)
            
<<<<<<< HEAD
            resp = newsapi.get_top_headlines(
                q=search_term,
                category='business',
=======
            resp = newsapi.get_everything(
                q=ticker,
                from_param=start_date,
                to=end_date,
                language='en',
                sort_by='relevancy',
>>>>>>> a7702f57
                page_size=page_size
            )
            
            if resp is None:
                raise Exception("NewsAPI returned None response")
                
            articles = resp.get('articles', [])
            if not articles and attempt < max_retries - 1:
                print(f"No articles found for {search_term}, retrying...")
                continue
                
            results = []
            sentiments = []
            for art in articles:
                title = art.get('title', '')
                desc = art.get('description') or ''
                combined = f"{title}. {desc}"
                score = sentiment_analyzer.polarity_scores(combined)['compound']
                sentiments.append(score)
                results.append({
                    'title': title,
                    'description': desc,
                    'url': art.get('url'),
                    'sentiment': score
                })
            
            avg_sentiment = (sum(sentiments) / len(sentiments)) if sentiments else 0.0
            print(f"Successfully fetched {len(results)} articles for {ticker}")
            return results, avg_sentiment
            
        except Exception as e:
            print(f"Attempt {attempt + 1} failed for {ticker}: {e}")
            if attempt == max_retries - 1:
                print(f"All attempts failed for {ticker}, using empty news data")
                return [], 0.0
            
    # This should never be reached, but included for completeness
    return [], 0.0


def fetch_and_forecast(ticker: str, start: str, end: str):
    """
    Download daily closing prices for `ticker`, resample to monthly averages,
    fit a Holt–Winters model, and forecast 12 months ahead.
    Returns (monthly_series, forecast_series).
    """
    df = yf.download(ticker, start=start, end=end, progress=False)
    if df.empty:
        raise ValueError(f"No data fetched for ticker '{ticker}'")
    monthly = df['Close'].resample('M').mean().dropna()
    model = ExponentialSmoothing(
        monthly,
        trend='add',
        seasonal='add',
        seasonal_periods=12
    )
    fit = model.fit(optimized=True)
    forecast = fit.forecast(12)
    return monthly, forecast


def fetch_ticker_news(newsapi: NewsApiClient,
                      sentiment_analyzer: SentimentIntensityAnalyzer,
                      ticker: str,
                      start_date: str = None,
                      end_date: str = None,
                      page_size: int = 5):
    """
    Legacy wrapper for backward compatibility.
    Fetch top `page_size` headlines mentioning the ticker,
    compute VADER sentiment for each, and return list of dicts.
    
    :param start_date: Start date for news search in YYYY-MM-DD format (optional)
    :param end_date: End date for news search in YYYY-MM-DD format (optional)
    """
    return fetch_ticker_news_with_retry(newsapi, sentiment_analyzer, ticker, start_date, end_date, page_size)


def adjust_forecast(forecast: pd.Series, sentiment_score: float):
    """
    Adjust the forecast values based on sentiment score.
    A positive sentiment_score (>0) increases forecast proportionally,
    negative decreases it.
    """
    # Simple adjustment: multiply by (1 + sentiment_score)
    return forecast * (1 + sentiment_score)


def plot_and_save(monthly: pd.Series,
                  forecast: pd.Series,
                  adjusted: pd.Series,
                  ticker: str,
                  out_dir: str,
                  dpi: int = 150):
    """
    Plot historical, raw forecast, and sentiment-adjusted forecast for `ticker`,
    then save the figure under `out_dir`.
    """
    fig, ax = plt.subplots(figsize=(10, 6))
    ax.plot(monthly.index, monthly.values, label='Historical')
    ax.plot(forecast.index, forecast.values, label='Forecast')
    ax.plot(adjusted.index, adjusted.values, label='Sentiment‑Adjusted')
    ax.set_title(f"{ticker}: Historical & 12‑Month Forecast with Sentiment")
    ax.set_xlabel('Date')
    ax.set_ylabel('Price')
    ax.legend()
    plt.tight_layout()

    filepath = os.path.join(out_dir, f"{ticker}_forecasts.png")
    fig.savefig(filepath, dpi=dpi)
    plt.close(fig)
    print(f"Saved plot: {filepath}")


def main():
    parser = argparse.ArgumentParser(
        description='Fetch, forecast, adjust with sentiment, and save results.'
    )
    parser.add_argument(
        '-t', '--tickers', required=True,
        help='Comma-separated stock tickers, e.g. GME,AAPL,MSFT'
    )
    parser.add_argument(
        '-s', '--start', required=True,
        help='Start date in YYYY-MM-DD format'
    )
    parser.add_argument(
        '-e', '--end', required=True,
        help='End date in YYYY-MM-DD format'
    )
    parser.add_argument(
        '-o', '--outdir', default='stock_plots',
        help='Directory for saving plots and news JSON'
    )
    parser.add_argument(
        '--pagesize', type=int, default=5,
        help='Number of news headlines to fetch per ticker'
    )
    args = parser.parse_args()

    # Prepare output directory
    os.makedirs(args.outdir, exist_ok=True)
    
    # Create date-specific subdirectory for this run
    date_specific_dir = create_date_specific_output_dir(args.outdir)
    print(f"Saving outputs to date-specific directory: {date_specific_dir}")

    # Check NewsAPI key
    news_api_key = os.getenv('NEWSAPI_KEY')
    if not news_api_key:
        print('Error: Set the NEWSAPI_KEY environment variable.', file=sys.stderr)
        sys.exit(1)
    newsapi = NewsApiClient(api_key=news_api_key)
    sentiment_analyzer = SentimentIntensityAnalyzer()

    tickers = [t.strip().upper() for t in args.tickers.split(',') if t.strip()]
    if not tickers:
        print('Error: No valid tickers provided.', file=sys.stderr)
        sys.exit(1)

    for i, ticker in enumerate(tickers):
        try:
            print(f"Processing {ticker} from {args.start} to {args.end}...")
            
            # Add a small delay between tickers to be nice to APIs (except for first ticker)
            if i > 0:
                print("Waiting 1 second between API calls...")
                time.sleep(1)
            
            monthly, forecast = fetch_and_forecast(ticker, args.start, args.end)

            # Fetch news and compute sentiment
            news_items, avg_sentiment = fetch_ticker_news(
                newsapi, sentiment_analyzer, ticker, args.start, args.end, page_size=args.pagesize
            )
            news_path = os.path.join(date_specific_dir, f"{ticker}_news.json")
            with open(news_path, 'w') as nf:
                json.dump(news_items, nf, indent=2)
            print(f"Saved news: {news_path} (avg sentiment: {avg_sentiment:.3f})")

            # Adjust forecast
            adjusted = adjust_forecast(forecast, avg_sentiment)

            # Plot and save
            plot_and_save(monthly, forecast, adjusted, ticker, date_specific_dir)

        except Exception as ex:
            print(f"Failed {ticker}: {ex}", file=sys.stderr)

if __name__ == '__main__':
    main()<|MERGE_RESOLUTION|>--- conflicted
+++ resolved
@@ -113,18 +113,12 @@
                 print(f"Waiting {wait_time} seconds before retry...")
                 time.sleep(wait_time)
             
-<<<<<<< HEAD
-            resp = newsapi.get_top_headlines(
-                q=search_term,
-                category='business',
-=======
             resp = newsapi.get_everything(
                 q=ticker,
                 from_param=start_date,
                 to=end_date,
                 language='en',
                 sort_by='relevancy',
->>>>>>> a7702f57
                 page_size=page_size
             )
             
